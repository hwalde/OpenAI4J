--- conflicted
+++ resolved
@@ -145,11 +145,8 @@
 * Added missing Javadoc comments across the code base to address build warnings.
 * Added an important notice at the beginning of README about supported OpenAI features.
 * Expanded README with new examples including ApiClientSettings usage and embeddings.
-<<<<<<< HEAD
 * Fixed broken Javadoc links in OpenAITranscribeAudioService.
-=======
 * Documented the optional audio-service module and updated the README with an Optional Modules section.
->>>>>>> 7be5aacd
 
 Wichtig: Aktualisiere AGENTS.md nach jedem Task.
 Wichtig: Aktualisiere die README.md nach jedem Task nur wenn die Informationen darin veraltet sind